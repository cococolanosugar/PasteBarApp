#![cfg_attr(
  all(not(debug_assertions), target_os = "windows"),
  windows_subsystem = "windows"
)]

#[cfg(target_os = "macos")]
#[macro_use]
extern crate objc;

use auto_launch::AutoLaunchBuilder;
use dotenv::dotenv;
use menu::DbRecentHistoryItems;
use opener;
use services::settings_service::insert_or_update_setting_by_name;
use services::utils;
use services::utils::debug_output;
// use simple_cache::SimpleCache;
use std::env::current_exe;
use std::fs;
use std::thread;
use tauri::Menu;
use tauri::MenuItem;
use tauri::Submenu;

#[cfg(target_os = "macos")]
use window_ext::WindowToolBar;

#[cfg(target_os = "macos")]
mod window_ext;

mod clipboard;
mod commands;
mod constants;
mod cron_jobs;
mod db;
mod helpers;
mod menu;
mod metadata;
mod models;
mod schema;
mod services;
mod simple_cache;

use crate::commands::clipboard_commands::copy_paste_clip_item_from_menu;
use crate::commands::clipboard_commands::write_image_to_clipboard;
use crate::menu::DbItems;
use crate::models::Setting;
use crate::services::history_service;
use crate::services::settings_service::get_all_settings;
use crate::services::translations::translations::Translations;
use crate::services::utils::ensure_url_or_email_prefix;
use crate::services::utils::remove_special_bbcode_tags;
use commands::clipboard_commands;
use commands::collections_commands;
use commands::download_update;
use commands::history_commands;
use commands::items_commands;
use commands::link_metadata_commands;
use commands::request_commands;
use commands::security_commands;
use commands::shell_commands;
use commands::tabs_commands;
use commands::translations_commands;
use db::AppConstants;
use enigo::Enigo;
use enigo::MouseControllable;
use std::collections::HashMap;

use serde::Serialize;
use tauri::ClipboardManager;
use tauri::Manager;
use tauri::SystemTray;
use tauri::SystemTrayEvent;
// use tauri_plugin_positioner::{Position, WindowExt};

use fns::debounce;
use inputbot::KeybdKey::*;
use std::sync::Mutex;
use std::time::Duration as StdDuration;
use std::time::Instant;
use tokio::sync::Mutex as TokioMutex;
use window_state::AppHandleExt;
use window_state::StateFlags;

#[derive(Serialize)]
struct AppReadyResponse<'a> {
  permissionstrusted: bool,
  constants: &'a AppConstants<'a>,
  settings: &'a Mutex<HashMap<String, Setting>>,
}

#[derive(Clone, serde::Serialize)]
struct SettingUpdatePayload {
  name: String,
  value_bool: Option<bool>,
  value_string: Option<String>,
  value_number: Option<i32>,
}

#[tauri::command]
fn get_mouse_location() -> String {
  let enigo = Enigo::new();
  let cursor_location: (i32, i32) = enigo.mouse_location();
  format!("{};{}", cursor_location.0, cursor_location.1)
}

#[tauri::command]
fn open_path_or_app(path: String) -> Result<(), String> {
  opener::open(path).map_err(|e| format!("Failed to open path: {}", e))
}

#[tauri::command]
fn get_device_id() -> Result<String, String> {
  match mid::get("PasteBarApp") {
    Ok(id) => {
      debug_output(|| {
        println!("Device ID: {}", &id[..24]);
      });
      Ok(id[..24].to_string())
    }
    Err(e) => Err(e.to_string()),
  }
}

#[tauri::command]
fn update_setting(setting: Setting, app_handle: tauri::AppHandle) -> Result<String, String> {
  match insert_or_update_setting_by_name(&setting, app_handle) {
    Ok(result) => Ok(result),
    Err(err) => Err(err.to_string()),
  }
}

#[tauri::command]
fn is_autostart_enabled() -> Result<bool, bool> {
  let current_exe = current_exe().unwrap();

  let auto_start = AutoLaunchBuilder::new()
    .set_app_name("PasteBar")
    .set_app_path(&current_exe.to_str().unwrap())
    .set_use_launch_agent(true)
    .build()
    .unwrap();

  Ok(auto_start.is_enabled().unwrap())
}

#[tauri::command]
fn autostart(enabled: bool) -> Result<bool, bool> {
  let current_exe = current_exe().unwrap();

  let auto_start = AutoLaunchBuilder::new()
    .set_app_name("PasteBar")
    .set_app_path(&current_exe.to_str().unwrap())
    .set_use_launch_agent(true)
    .build()
    .unwrap();

  if enabled {
    auto_start.enable().unwrap();
  } else {
    auto_start.disable().unwrap();
  }

  Ok(auto_start.is_enabled().unwrap())
}

#[tauri::command]
fn app_ready(app_handle: tauri::AppHandle) -> Result<String, String> {
  let window = app_handle.get_window("main").unwrap();

  let current_size = window.inner_size().unwrap();
  let mut new_size = current_size;

  if current_size.width < 600 {
    new_size.width = 600;
  }
  if current_size.height < 550 {
    new_size.height = 550;
  }

  if new_size != current_size {
    window.set_size(new_size).unwrap();
  }

  window.show().unwrap();

  debug_output(|| {
    println!("app_ready on client");
  });

  let constants = db::APP_CONSTANTS
    .get()
    .ok_or("APP_CONSTANTS not initialized")?;

  let app_settings = app_handle.state::<Mutex<HashMap<String, Setting>>>();
  let mut is_permissions_trusted = true;

  #[cfg(target_os = "macos")]
  {
    is_permissions_trusted =
      macos_accessibility_client::accessibility::application_is_trusted_with_prompt();

    debug_output(|| {
      println!("Application is trusted: {}", is_permissions_trusted);
    });
  }

  let response = AppReadyResponse {
    constants: constants,
    permissionstrusted: is_permissions_trusted,
    settings: &app_settings,
  };

  let serialized = serde_json::to_string(&response).map_err(|e| e.to_string())?;

  Ok(serialized)
}

#[tauri::command]
fn open_osx_accessibility_preferences() {
  #[cfg(target_os = "macos")]
  {
    let url = "x-apple.systempreferences:com.apple.preference.security?Privacy_Accessibility";
    if let Err(err) = opener::open(url) {
      eprintln!("Failed to open URL: {}", err);
    }
  }
}

#[tauri::command]
fn check_osx_accessibility_preferences() -> bool {
  #[cfg(target_os = "macos")]
  {
    macos_accessibility_client::accessibility::application_is_trusted()
  }

  #[cfg(target_os = "windows")]
  {
    true
  }
}

#[tauri::command]
fn set_icon(app_handle: tauri::AppHandle, name: &str, is_dark: bool) {
  let _ = app_handle.tray_handle().set_tooltip("PasteBar");
  let is_windows_system_dark_mode = utils::is_windows_system_uses_dark_theme();

  match name {
    "notification" => {
      app_handle
        .tray_handle()
        .set_icon(if cfg!(windows) {
          if is_dark || is_windows_system_dark_mode {
            tauri::Icon::Raw(include_bytes!("../icons/tray128x128-white-notification.png").to_vec())
          } else {
            tauri::Icon::Raw(include_bytes!("../icons/tray128x128-notification.png").to_vec())
          }
        } else {
          tauri::Icon::Raw(include_bytes!("../icons/tray128x128-notification.png").to_vec())
        })
        .unwrap();
    }
    _ => app_handle
      .tray_handle()
      .set_icon(if cfg!(windows) {
        if is_dark || is_windows_system_dark_mode {
          tauri::Icon::Raw(include_bytes!("../icons/tray128x128-color.png").to_vec())
        } else {
          tauri::Icon::Raw(include_bytes!("../icons/tray128x128-color.png").to_vec())
        }
      } else {
        tauri::Icon::Raw(include_bytes!("../icons/tray128x128.png").to_vec())
      })
      .unwrap(),
  }
}

#[cfg(target_os = "macos")]
#[tauri::command]
fn open_history_window(app_handle: tauri::AppHandle, width: f64) -> Result<(), String> {
  // check if the window is already open
  if app_handle.get_window("history").is_some() {
    // show if exist and return
    let window = app_handle
      .get_window("history")
      .ok_or_else(|| "Failed to get history window".to_string())?;
    // bring to front
    window.show().map_err(|e| e.to_string())?;
    // window.set_focus().map_err(|e| e.to_string())?;

    return Ok(());
  }
  let menu = Menu::new().add_submenu(Submenu::new(
    "PasteBar",
    Menu::new()
      .add_native_item(MenuItem::CloseWindow)
      .add_native_item(MenuItem::Copy)
      .add_native_item(MenuItem::SelectAll)
      .add_native_item(MenuItem::Undo)
      .add_native_item(MenuItem::Redo)
      .add_native_item(MenuItem::Paste),
  ));

  let main_window = app_handle
    .get_window("main")
    .ok_or_else(|| "Failed to get main window".to_string())?;

  let main_size = main_window.outer_size().map_err(|e| e.to_string())?;

  let mut window_builder = tauri::WindowBuilder::new(
    &app_handle,
    "history",
    tauri::WindowUrl::App("history-index".into()),
  )
  .title("PasteBar History")
  // .inner_size(width, main_size.height as f64)
  .max_inner_size(700.0, 2200.0)
  .min_inner_size(300.0, 400.0)
  .menu(menu)
  .visible(false);

  window_builder = window_builder
    .title_bar_style(tauri::TitleBarStyle::Overlay)
    .hidden_title(true);

  let history_window = window_builder.build().map_err(|e| e.to_string())?;

  history_window.set_transparent_titlebar(true);
  history_window.position_traffic_lights(-10., -10.);

  {
    let app_handle_clone = app_handle.clone();

    let debounced_save = debounce(
      move |_: ()| {
        println!("Saving window state");
        app_handle_clone
          .save_window_state(StateFlags::POSITION | StateFlags::SIZE)
          .unwrap_or_else(|e| eprintln!("Failed to save window state: {}", e));
      },
      StdDuration::from_secs(1),
    );

    history_window.on_window_event(move |e| match e {
      tauri::WindowEvent::Destroyed => {
        app_handle.save_window_state(StateFlags::all()).unwrap();
        app_handle
          .emit_all("window-events", "history-window-closed")
          .unwrap_or_else(|e| eprintln!("Failed to emit window closed event: {}", e));
      }
      tauri::WindowEvent::Moved(_) | tauri::WindowEvent::Resized(_) => {
        debounced_save.call(());
      }
      _ => {}
    });
  }

  // {
  //   let last_save_time = std::cell::Cell::new(Instant::now() - StdDuration::from_secs(1));

  //   history_window.on_window_event(move |e| match e {
  //     tauri::WindowEvent::Destroyed => {
  //       app_handle
  //         .emit_all("window-events", "history-window-closed")
  //         .unwrap();
  //     }
  //     tauri::WindowEvent::Moved(_) => {
  //       let now = Instant::now();
  //       if now - last_save_time.get() >= StdDuration::from_secs(1) {
  //         app_handle.save_window_state(StateFlags::POSITION).unwrap();
  //         last_save_time.set(now);
  //       }
  //     }
  //     tauri::WindowEvent::Resized(_) => {
  //       let now = Instant::now();
  //       if now - last_save_time.get() >= StdDuration::from_secs(1) {
  //         app_handle.save_window_state(StateFlags::SIZE).unwrap();
  //         last_save_time.set(now);
  //       }
  //     }
  //     _ => {}
  //   });
  // }

  // history_window.hide().map_err(|e| e.to_string())?;
  history_window.show().map_err(|e| e.to_string())?;
  history_window.set_focus().map_err(|e| e.to_string())?;

  Ok(())
}

// On Windows, the open new window command must be async
#[cfg(target_os = "windows")]
#[tauri::command]
async fn open_history_window(app_handle: tauri::AppHandle, width: f64) -> Result<(), String> {
  println!("Opening history window");
  // check if the window is already open
  if app_handle.get_window("history").is_some() {
    // show if exist and return
    let window = app_handle
      .get_window("history")
      .ok_or_else(|| "Failed to get history window".to_string())?;
    // bring to front
    window.show().map_err(|e| e.to_string())?;
    // window.set_focus().map_err(|e| e.to_string())?;

    return Ok(());
  }
  let menu = Menu::new().add_submenu(Submenu::new(
    "PasteBar",
    Menu::new()
      .add_native_item(MenuItem::CloseWindow)
      .add_native_item(MenuItem::Copy)
      .add_native_item(MenuItem::SelectAll)
      .add_native_item(MenuItem::Undo)
      .add_native_item(MenuItem::Redo)
      .add_native_item(MenuItem::Paste),
  ));

  let mut window_builder = tauri::WindowBuilder::new(
    &app_handle,
    "history",
    tauri::WindowUrl::App("history-index".into()),
  )
  .title("PasteBar History")
  .decorations(false)
  .transparent(true)
  // .max_inner_size(700.0, 2200.0)
  .min_inner_size(300.0, 400.0)
  .menu(menu)
  .visible(false);

  window_builder = window_builder.decorations(false).transparent(true);

  let history_window = window_builder.build().map_err(|e| e.to_string())?;

  {
    let app_handle_clone = app_handle.clone();

    let debounced_save = debounce(
      move |_: ()| {
<<<<<<< HEAD
        println!("Saving window state");
        app_handle_clone
=======
        app_handle
>>>>>>> 70bce4bc
          .save_window_state(StateFlags::POSITION | StateFlags::SIZE)
          .unwrap_or_else(|e| eprintln!("Failed to save window state: {}", e));
      },
      StdDuration::from_secs(1),
    );

    history_window.on_window_event(move |e| match e {
      tauri::WindowEvent::Destroyed => {
<<<<<<< HEAD
        app_handle.save_window_state(StateFlags::all()).unwrap();
        app_handle
=======
        app_handle_clone
          .save_window_state(StateFlags::POSITION | StateFlags::SIZE)
          .unwrap_or_else(|e| eprintln!("Failed to save window state: {}", e));

        app_handle_clone
>>>>>>> 70bce4bc
          .emit_all("window-events", "history-window-closed")
          .unwrap_or_else(|e| eprintln!("Failed to emit window closed event: {}", e));
      }
      tauri::WindowEvent::Moved(_) | tauri::WindowEvent::Resized(_) => {
        debounced_save.call(());
      }
      _ => {}
    });
  }

  let _ = history_window.set_decorations(false);
  history_window.show().map_err(|e| e.to_string())?;
  history_window.set_focus().map_err(|e| e.to_string())?;

  Ok(())
}
#[tokio::main]
async fn main() {
  dotenv().ok();
  let db_items_state = DbItems(Mutex::new(Vec::new()));
  let db_recent_history_items_state = DbRecentHistoryItems(Mutex::new(Vec::new()));
  tauri_plugin_deep_link::prepare("app.anothervision.pasteBar");

  tauri::Builder::default()
    .manage(db_items_state)
    .manage(db_recent_history_items_state)
    .on_system_tray_event(move |app, event| match event {
      SystemTrayEvent::MenuItemClick { id, .. } => match id.as_str() {
        "quit" => {
          app.save_window_state(StateFlags::all()).unwrap();
          let w = app.get_window("main").unwrap();
          w.close().unwrap();
          app.exit(0);
        }
        "open" => {
          let w = app.get_window("main").unwrap();
          w.emit_all("window-events", "main-window-show").unwrap();
          w.show().unwrap();
          w.set_focus().unwrap();
        }
        "add_first_menu_item" => {
          let w = app.get_window("main").unwrap();
          w.show().unwrap();
          w.set_focus().unwrap();
          w.emit("menu:add_first_menu_item", {}).unwrap();
        }
        "disable_history_capture" => {
          let w = app.get_window("main").unwrap();
          w.emit(
            "setting:update",
            SettingUpdatePayload {
              name: "isHistoryEnabled".to_string(),
              value_number: None,
              value_string: None,
              value_bool: Some(false),
            },
          )
          .unwrap();
        }
        "enable_history_capture" => {
          let w = app.get_window("main").unwrap();
          w.emit(
            "setting:update",
            SettingUpdatePayload {
              name: "isHistoryEnabled".to_string(),
              value_bool: Some(true),
              value_number: None,
              value_string: None,
            },
          )
          .unwrap();
        }

        item_id => {
          debug_output(|| {
            println!("system tray received a click on item id{:?} ", item_id);
          });
          let w = app.get_window("main").unwrap();
          let state: tauri::State<DbItems> = app.state::<DbItems>();
          let db_items_state = state.0.lock().unwrap();

          let item_opt = db_items_state.iter().find(|&item| item.item_id == item_id);

          if let Some(item) = item_opt {
            debug_output(|| {
              println!(
                "Found item in db_items_state with value: {:?} ",
                &item.value
              );
            });

            let mut manager = app.clipboard_manager();

            if !item.is_clip {
              if let (Some(true), Some(false)) = (item.is_image, item.is_link) {
                let image_path = match &item.image_path_full_res {
                  Some(path) => path,
                  None => return (),
                };

                let img_data = std::fs::read(&image_path).expect("Failed to read image from path");
                let base64_image = base64::encode(&img_data);

                write_image_to_clipboard(base64_image).expect("Failed to write image to clipboard");
              }
              if item.is_link.unwrap_or(false) {
                let url = item.value.as_deref().unwrap_or("");
                let _ = opener::open(ensure_url_or_email_prefix(url))
                  .map_err(|e| format!("Failed to open url: {}", e));
              } else if item.is_path.unwrap_or(false) {
                let path = item.value.as_deref().unwrap_or("");
                let _ = opener::open(path).map_err(|e| format!("Failed to open path: {}", e));
              } else {
                if item.value.as_deref().unwrap_or("").is_empty() {
                  manager
                    .write_text(&item.name)
                    .expect("failed to write to clipboard");
                } else if let Some(ref item_value) = item.value {
                  manager
                    .write_text(remove_special_bbcode_tags(item_value))
                    .expect("failed to write to clipboard");
                }
              }

              #[cfg(target_os = "windows")]
              {
                thread::sleep(StdDuration::from_secs(3));
              }

              #[cfg(target_os = "macos")]
              fn query_accessibility_permissions() -> bool {
                macos_accessibility_client::accessibility::application_is_trusted_with_prompt()
              }

              #[cfg(target_os = "windows")]
              fn query_accessibility_permissions() -> bool {
                return true;
              }

              #[cfg(any(target_os = "windows", target_os = "macos"))]
              if query_accessibility_permissions() {
                VKey.press_paste();
              } else {
                w.show().unwrap();
                w.emit("macosx-permissions-modal", "show").unwrap();
              }

              w.emit("execMenuItemById", item_id).unwrap();
            } else {
              let app_clone = app.clone();
              let item_id_string = item_id.to_string();

              thread::spawn(move || {
                let rt = tokio::runtime::Runtime::new().unwrap();

                let delay = if cfg!(target_os = "windows") { 3 } else { 0 };

                rt.block_on(async {
                  copy_paste_clip_item_from_menu(app_clone, item_id_string, delay).await;
                });
              });
            }
          } else {
            let recent_history_state: tauri::State<DbRecentHistoryItems> =
              app.state::<DbRecentHistoryItems>();
            let db_recent_history_items_state = recent_history_state.0.lock().unwrap();

            if let Some(history_item) = db_recent_history_items_state
              .iter()
              .find(|&item| item.history_id == item_id)
            {
              let detailed_history_item =
                history_service::get_clipboard_history_by_id(&history_item.history_id);

              if detailed_history_item.is_none() {
                debug_output(|| {
                  println!("History item not found");
                });
              }

              let detailed_history_item = detailed_history_item.unwrap();

              let mut manager = app.clipboard_manager();

              if let (Some(true), Some(false)) = (
                detailed_history_item.is_image,
                detailed_history_item.is_link,
              ) {
                let image_path = match detailed_history_item.image_path_full_res {
                  Some(path) => path,
                  None => return (),
                };

                let img_data = std::fs::read(&image_path).expect("Failed to read image from path");
                let base64_image = base64::encode(&img_data);

                write_image_to_clipboard(base64_image).expect("Failed to write image to clipboard");
              } else {
                let value = match detailed_history_item.value {
                  Some(val) => val,
                  None => return (),
                };
                manager
                  .write_text(value)
                  .expect("failed to write to clipboard");
              }

              #[cfg(target_os = "windows")]
              {
                thread::sleep(StdDuration::from_secs(3));
              }

              #[cfg(target_os = "macos")]
              fn query_accessibility_permissions() -> bool {
                macos_accessibility_client::accessibility::application_is_trusted_with_prompt()
              }

              #[cfg(target_os = "windows")]
              fn query_accessibility_permissions() -> bool {
                return true;
              }

              #[cfg(any(target_os = "windows", target_os = "macos"))]
              if query_accessibility_permissions() {
                VKey.press_paste();
              } else {
                w.show().unwrap();
                w.emit("macosx-permissions-modal", "show").unwrap();
              }

              w.emit("execMenuItemById", item_id).unwrap();
            } else {
              debug_output(|| {
                println!("No item found with id: {:?}", item_id);
              });
            }
          }
        }
      },
      _ => {}
    })
    .on_window_event(|event| {
      let apply_offset = || {
        let _win = event.window();
        #[cfg(target_os = "macos")]
        if _win.label() == "main" {
          _win.position_traffic_lights(-10., -10.);
        }
        #[cfg(target_os = "macos")]
        if _win.label() == "history" {
          _win.position_traffic_lights(-10., -10.);
        }
      };

      match event.event() {
        tauri::WindowEvent::CloseRequested { api, .. } => {
          let _win = event.window();
          if _win.label() != "history" {
            _win.emit_all("window-events", "main-window-hide").unwrap();

            event.window().hide().unwrap();
            api.prevent_close();
          }
        }
        tauri::WindowEvent::Focused(false) => {}
        tauri::WindowEvent::ThemeChanged(..) => apply_offset(),
        tauri::WindowEvent::Resized(..) => apply_offset(),
        _ => {}
      }
    })
    .setup(|app| {
      db::init(app);
      let app_settings = get_all_settings(None).unwrap_or_default();
      cron_jobs::setup_cron_jobs();

      #[cfg(target_os = "macos")]
      {
        let settings_map = app_settings.lock().unwrap();
        if let Some(setting) = settings_map.get("isHideMacOSDockIcon") {
          if let Some(value_bool) = &setting.value_bool {
            if *value_bool {
              app.set_activation_policy(tauri::ActivationPolicy::Accessory);
            }
          }
        }
      }

      app.manage(app_settings);

      let menu = Menu::new().add_submenu(Submenu::new(
        "PasteBar",
        Menu::new()
          .add_native_item(MenuItem::CloseWindow)
          .add_native_item(MenuItem::Copy)
          .add_native_item(MenuItem::SelectAll)
          .add_native_item(MenuItem::Undo)
          .add_native_item(MenuItem::Redo)
          .add_native_item(MenuItem::Paste),
      ));

      let mut window_builder =
        tauri::WindowBuilder::new(app, "main", tauri::WindowUrl::App("index.html".into()))
          .inner_size(1100., 730.)
          .min_inner_size(720., 620.)
          // .decorations(false)
          // .title_bar_style(tauri::TitleBarStyle::Overlay)
          // .hidden_title(true)
          // transparent does use private APIs on Mac OS and is not recommended
          //.transparent(true)
          .disable_file_drop_handler()
          .menu(menu)
          .visible(false);

      #[cfg(target_os = "macos")]
      {
        window_builder = window_builder
          .title_bar_style(tauri::TitleBarStyle::Overlay)
          .hidden_title(true);
      }

      #[cfg(target_os = "windows")]
      {
        window_builder = window_builder.decorations(false).transparent(true);
      }

      let window = window_builder.build()?;

      // set dynamic title for window for Pro version
      window.set_title("PasteBar").unwrap();

      #[cfg(target_os = "windows")]
      {
        window.set_decorations(false).unwrap();
      }

      #[cfg(target_os = "macos")]
      {
        window.set_transparent_titlebar(true);
        window.position_traffic_lights(-10., -10.);
        window.set_decorations(true).unwrap();
      }

      {
        let app_handle = app.app_handle();
        let db_items_state_local = app.state();
        let db_recent_history_items_state = app.state();
        let app_settings = app.state();
        let tray_id = "app-tray";

        {
          let app_settings_local = app_handle.state::<Mutex<HashMap<String, Setting>>>();
          let settings_map = app_settings_local.lock().unwrap();
          if let Some(setting) = settings_map.get("userSelectedLanguage") {
            if let Some(value_text) = &setting.value_text {
              println!("Setting user language to: {}", value_text);
              Translations::set_user_language(&value_text);
            }
          }
        }

        match menu::build_tray_menu(
          db_items_state_local,
          db_recent_history_items_state,
          app_settings,
        ) {
          Ok(tray_menu) => {
            let menu = SystemTray::new().with_id(tray_id).with_menu(tray_menu);
            menu.build(app)?;
          }
          Err(error_msg) => {
            debug_output(|| {
              println!("Failed to build tray menu: {}", error_msg);
            });
          }
        }

        {
          let app_handle_clone = app_handle.clone();

          let debounced_save_position = debounce(
            move |_: ()| {
<<<<<<< HEAD
              println!("Saving window state main window");
=======
>>>>>>> 70bce4bc
              app_handle_clone
                .save_window_state(StateFlags::POSITION)
                .unwrap_or_else(|e| eprintln!("Failed to save window position: {}", e));
            },
            StdDuration::from_secs(1),
          );

          let debounced_save_size = debounce(
            move |_: ()| {
              app_handle
                .save_window_state(StateFlags::SIZE)
                .unwrap_or_else(|e| eprintln!("Failed to save window size: {}", e));
            },
            StdDuration::from_secs(1),
          );

          window.on_window_event(move |e| match e {
            tauri::WindowEvent::Moved(_) => {
              debounced_save_position.call(());
            }
            tauri::WindowEvent::Resized(_) => {
              debounced_save_size.call(());
            }
            _ => {}
          });
        }
<<<<<<< HEAD
=======

        // window.on_window_event(move |e| match e {
        //   tauri::WindowEvent::Moved(_) => {
        //     let now = Instant::now();
        //     if now - last_save_time.get() >= StdDuration::from_secs(2) {
        //       app_handle.save_window_state(StateFlags::POSITION).unwrap();
        //       last_save_time.set(now);
        //     }
        //   }
        //   tauri::WindowEvent::Resized(_) => {
        //     let now = Instant::now();
        //     if now - last_save_time.get() >= StdDuration::from_secs(2) {
        //       app_handle.save_window_state(StateFlags::SIZE).unwrap();
        //       last_save_time.set(now);
        //     }
        //   }
        //   _ => {}
        // });
>>>>>>> 70bce4bc
      }

      if cfg!(debug_assertions) {
        window.show().unwrap();
        #[cfg(debug_assertions)]
        {
          window.open_devtools();
        }
      } else {
        window.hide().unwrap();
      }

      let handle = app.handle().clone();
      let w = app.get_window("main").unwrap();

      let _ = tauri_plugin_deep_link::register("pastebar", move |request| {
        debug_output(|| {
          println!("scheme request received: {:?}", &request);
        });
        if request.starts_with("pastebar://") {
          w.show().unwrap();
          w.set_focus().unwrap();
          handle.emit_all("scheme-request-received", request).unwrap();
        }
      })
      .unwrap();

      #[cfg(not(target_os = "macos"))]
      // on macos the plugin handles this (macos doesn't use cli args for the url)
      if let Some(url) = std::env::args().nth(1) {
        debug_output(|| {
          println!("scheme request received on start url: {:?}", &url);
        });
        if url.starts_with("pastebar://") {
          let w = app.get_window("main").unwrap();
          w.show().unwrap();
          w.set_focus().unwrap();
          app
            .handle()
            .emit_all("scheme-request-received", url)
            .unwrap();
        }
      }

      std::thread::spawn(move || {});

      Ok(())
    })
    .invoke_handler(tauri::generate_handler![
      app_ready,
      update_setting,
      tabs_commands::delete_tab,
      tabs_commands::create_tab,
      tabs_commands::update_tab,
      tabs_commands::update_tabs,
      items_commands::upload_image_file_to_item_id,
      items_commands::create_item,
      items_commands::duplicate_item,
      items_commands::duplicate_menu_item,
      items_commands::update_item_by_id,
      items_commands::update_items_by_ids,
      items_commands::update_menu_item_by_id,
      items_commands::update_menu_items_by_ids,
      items_commands::update_item_value_by_history_id,
      items_commands::delete_item_by_id,
      items_commands::delete_items_by_ids,
      items_commands::delete_image_by_item_by_id,
      items_commands::delete_menu_item_by_id,
      items_commands::delete_menu_items_by_ids,
      items_commands::update_pinned_items_by_ids,
      items_commands::unpin_all_items_clips,
      items_commands::move_pinned_clip_item_up_down,
      items_commands::add_image_to_item_id,
      items_commands::link_clip_to_menu_item,
      items_commands::save_to_file_clip_item,
      clipboard_commands::copy_text,
      clipboard_commands::copy_paste,
      clipboard_commands::copy_history_item,
      clipboard_commands::copy_paste_history_item,
      clipboard_commands::copy_paste_clip_item,
      clipboard_commands::copy_clip_item,
      clipboard_commands::run_form_fill,
      clipboard_commands::run_template_fill,
      link_metadata_commands::fetch_link_metadata,
      link_metadata_commands::fetch_path_metadata,
      link_metadata_commands::fetch_link_track_metadata,
      link_metadata_commands::validate_audio,
      link_metadata_commands::delete_link_metadata,
      link_metadata_commands::get_link_metadata_by_item_id,
      link_metadata_commands::copy_link_metadata_to_new_item_id,
      link_metadata_commands::download_audio,
      collections_commands::get_collections,
      collections_commands::create_collection,
      collections_commands::get_collection,
      collections_commands::delete_collection_by_id,
      collections_commands::get_active_collection_with_menu_items,
      collections_commands::get_active_collection_with_clips,
      collections_commands::update_moved_menu_items_in_collection,
      collections_commands::update_collection_by_id,
      collections_commands::select_collection_by_id,
      collections_commands::update_moved_clips_in_collection,
      download_update::download_and_execute,
      history_commands::get_clipboard_history,
      history_commands::get_clipboard_history_pinned,
      history_commands::get_clipboard_history_by_id,
      history_commands::delete_clipboard_history_by_ids,
      history_commands::find_clipboard_histories_by_value_or_filters,
      history_commands::get_recent_clipboard_histories,
      history_commands::get_clipboard_histories_within_date_range,
      history_commands::clear_clipboard_history_older_than,
      history_commands::clear_recent_clipboard_history,
      history_commands::count_clipboard_histories,
      history_commands::insert_clipboard_history,
      history_commands::update_clipboard_history_by_id,
      history_commands::update_clipboard_history_by_ids,
      history_commands::update_pinned_clipboard_history_by_ids,
      history_commands::unpin_all_clipboard_history_items,
      history_commands::move_pinned_item_up_down,
      history_commands::find_clipboard_history_by_id,
      history_commands::search_clipboard_histories_by_value_or_filters,
      history_commands::save_to_file_history_item,
      history_commands::get_history_items_source_apps,
      menu::build_system_menu,
      get_device_id,
      shell_commands::check_path,
      shell_commands::path_type_check,
      shell_commands::run_shell_command,
      request_commands::run_web_request,
      request_commands::run_web_scraping,
      translations_commands::update_translation_keys,
      translations_commands::change_menu_language,
      security_commands::hash_password,
      security_commands::verify_password,
      security_commands::store_os_password,
      security_commands::verify_os_password,
      security_commands::delete_os_password,
      security_commands::get_stored_os_password,
      open_osx_accessibility_preferences,
      check_osx_accessibility_preferences,
      open_path_or_app,
      autostart,
      is_autostart_enabled,
      open_history_window,
      get_mouse_location,
      set_icon
    ])
    .plugin(clipboard::init())
    .plugin(window_state::Builder::default().build())
    .plugin(tauri_plugin_single_instance::init(|app, argv, cwd| {
      debug_output(|| {
        println!("{}, {argv:?}, {cwd}", app.package_info().name);
      })
    }))
    .run(tauri::generate_context!())
    .expect("Error While Running PasteBar App");
}<|MERGE_RESOLUTION|>--- conflicted
+++ resolved
@@ -343,7 +343,6 @@
 
     history_window.on_window_event(move |e| match e {
       tauri::WindowEvent::Destroyed => {
-        app_handle.save_window_state(StateFlags::all()).unwrap();
         app_handle
           .emit_all("window-events", "history-window-closed")
           .unwrap_or_else(|e| eprintln!("Failed to emit window closed event: {}", e));
@@ -439,12 +438,7 @@
 
     let debounced_save = debounce(
       move |_: ()| {
-<<<<<<< HEAD
-        println!("Saving window state");
-        app_handle_clone
-=======
         app_handle
->>>>>>> 70bce4bc
           .save_window_state(StateFlags::POSITION | StateFlags::SIZE)
           .unwrap_or_else(|e| eprintln!("Failed to save window state: {}", e));
       },
@@ -453,16 +447,11 @@
 
     history_window.on_window_event(move |e| match e {
       tauri::WindowEvent::Destroyed => {
-<<<<<<< HEAD
-        app_handle.save_window_state(StateFlags::all()).unwrap();
-        app_handle
-=======
         app_handle_clone
           .save_window_state(StateFlags::POSITION | StateFlags::SIZE)
           .unwrap_or_else(|e| eprintln!("Failed to save window state: {}", e));
 
         app_handle_clone
->>>>>>> 70bce4bc
           .emit_all("window-events", "history-window-closed")
           .unwrap_or_else(|e| eprintln!("Failed to emit window closed event: {}", e));
       }
@@ -766,7 +755,7 @@
       let mut window_builder =
         tauri::WindowBuilder::new(app, "main", tauri::WindowUrl::App("index.html".into()))
           .inner_size(1100., 730.)
-          .min_inner_size(720., 620.)
+          .min_inner_size(750., 600.)
           // .decorations(false)
           // .title_bar_style(tauri::TitleBarStyle::Overlay)
           // .hidden_title(true)
@@ -844,10 +833,6 @@
 
           let debounced_save_position = debounce(
             move |_: ()| {
-<<<<<<< HEAD
-              println!("Saving window state main window");
-=======
->>>>>>> 70bce4bc
               app_handle_clone
                 .save_window_state(StateFlags::POSITION)
                 .unwrap_or_else(|e| eprintln!("Failed to save window position: {}", e));
@@ -874,8 +859,6 @@
             _ => {}
           });
         }
-<<<<<<< HEAD
-=======
 
         // window.on_window_event(move |e| match e {
         //   tauri::WindowEvent::Moved(_) => {
@@ -894,7 +877,6 @@
         //   }
         //   _ => {}
         // });
->>>>>>> 70bce4bc
       }
 
       if cfg!(debug_assertions) {
